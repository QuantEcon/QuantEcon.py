"""
Testing suite for ces.py

"""
import unittest

from numpy import testing
import sympy as sp

from ..ces import *

class CESTestSuite(unittest.TestCase):
    """Base class for ces.py module tests."""

    def setUp(self):
        raise NotImplementedError

    def test_marginal_product_capital(self):
        """Test CES marginal product of capital."""
        raise NotImplementedError

    def test_marginal_product_labor(self):
        """Test CES marginal product of labor."""
        raise NotImplementedError

    def test_output(self):
        """Test CES output."""
        raise NotImplementedError

    def test_output_elasticity_capital(self):
        """Test CES elasticity of output with respect to capital."""
        raise NotImplementedError

    def test_output_elasticity_labor(self):
        """Test CES elasticity of output with respect to capital."""
        raise NotImplementedError


class CobbDouglasCase(CESTestSuite):

    def setUp(self):
        """Use SymPy to construct some functions for use in testing."""
        sp.var('K, A, L, alpha, beta, sigma')

        # compute symbolic expressions
        _sp_output = K**alpha * (A * L)**beta
        _sp_mpk = sp.diff(_sp_output, K)
        _sp_mpl = sp.diff(_sp_output, L)
        _sp_elasticity_YK = (K / _sp_output) * _sp_mpk
        _sp_elasticity_YL = (L / _sp_output) * _sp_mpl

        # wrap SymPy expressions into callable NumPy funcs
        args = (K, A, L, alpha, beta, sigma)
        self.np_output = sp.lambdify(args, _sp_output, 'numpy')
        self.np_mpk = sp.lambdify(args, _sp_mpk, 'numpy')
        self.np_mpl = sp.lambdify(args, _sp_mpl, 'numpy')
        self.np_elasticity_YK = sp.lambdify(args, _sp_elasticity_YK, 'numpy')
        self.np_elasticity_YL = sp.lambdify(args, _sp_elasticity_YL, 'numpy')

        # create a grid of input values
        T = 10
        eps = 1e-2
        capital_pts = np.linspace(eps, 10.0, T)
        labor_pts = capital_pts
        technology_pts = np.exp(capital_pts)
        self.input_grid = np.meshgrid(capital_pts, technology_pts, labor_pts)

        # create a grid of parameter values
        alpha_vals = np.linspace(eps, 1 - eps, T)
        beta_vals = np.linspace(eps, 1 - eps, T)
        sigma_vals = np.ones(T)
        self.parameter_grid = np.meshgrid(alpha_vals, beta_vals, sigma_vals)

    def test_marginal_product_capital(self):
        """Test Cobb-Douglas marginal product of capital."""
        # unpack grids
        capital, technology, labor = self.input_grid
        alpha, beta, sigma = self.parameter_grid

        # vectorize original function to accept parameter arrays
        test_mpk = np.vectorize(marginal_product_capital)

        # conduct the test
        expected_mpk = self.np_mpk(capital, technology, labor,
                                   alpha, beta, sigma)
        actual_mpk = test_mpk(capital, technology, labor,
                              alpha, beta, sigma)
        testing.assert_almost_equal(expected_mpk, actual_mpk)

    def test_marginal_product_labor(self):
        """Test Cobb-Douglas marginal product of labor."""
        # unpack grids
        capital, technology, labor = self.input_grid
        alpha, beta, sigma = self.parameter_grid

        # vectorize original function to accept parameter arrays
        test_mpl = np.vectorize(marginal_product_labor)

        # conduct the test
        expected_mpl = self.np_mpl(capital, technology, labor,
                                   alpha, beta, sigma)
        actual_mpl = test_mpl(capital, technology, labor,
                              alpha, beta, sigma)
        testing.assert_almost_equal(expected_mpl, actual_mpl)

    def test_output(self):
        """Test Cobb-Douglas output."""
        # unpack grids
        capital, technology, labor = self.input_grid
        alpha, beta, sigma = self.parameter_grid

        # vectorize original function to accept parameter arrays
        test_output = np.vectorize(output)

        # conduct the test
        expected_output = self.np_output(capital, technology, labor,
                                         alpha, beta, sigma)
        actual_output = test_output(capital, technology, labor,
                                    alpha, beta, sigma)
        testing.assert_almost_equal(expected_output, actual_output)

    def test_output_elasticity_capital(self):
        """Test Cobb-Douglas elasticity of output with respect to capital."""
        # unpack grids
        capital, technology, labor = self.input_grid
        alpha, beta, sigma = self.parameter_grid

        # vectorize original function to accept parameter arrays
        test_elasticity = np.vectorize(output_elasticity_capital)

        # conduct the test
        expected_elasticity = self.np_elasticity_YK(capital, technology, labor,
                                                    alpha, beta, sigma)
        actual_elasticity = test_elasticity(capital, technology, labor,
                                            alpha, beta, sigma)
        testing.assert_almost_equal(expected_elasticity, actual_elasticity)

    def test_output_elasticity_labor(self):
        """Test Cobb-Douglas elasticity of output with respect to labor."""
        # unpack grids
        capital, technology, labor = self.input_grid
        alpha, beta, sigma = self.parameter_grid

        # vectorize original function to accept parameter arrays
        test_elasticity = np.vectorize(output_elasticity_labor)

        # conduct the test
        expected_elasticity = self.np_elasticity_YL(capital, technology, labor,
                                                    alpha, beta, sigma)
        actual_elasticity = test_elasticity(capital, technology, labor,
                                            alpha, beta, sigma)
        testing.assert_almost_equal(expected_elasticity, actual_elasticity)


class LeontiefCase(CESTestSuite):

    def setUp(self):
<<<<<<< HEAD
        """Create a grid of inputs and parameters over which to iterate."""
=======
        """Use SymPy to construct some functions for use in testing."""
        sp.var('K, A, L, alpha, beta, sigma')

        # compute symbolic expressions
        _sp_output = sp.Min(alpha * K**alpha, beta * A * L)
        _sp_mpk = sp.diff(_sp_output, K)
        _sp_mpl = sp.diff(_sp_output, L)
        _sp_elasticity_YK = (K / _sp_output) * _sp_mpk
        _sp_elasticity_YL = (L / _sp_output) * _sp_mpl

        # wrap SymPy expressions into callable NumPy funcs
        args = (K, A, L, alpha, beta, sigma)
        self.np_output = sp.lambdify(args, _sp_output, 'numpy')
        self.np_mpk = sp.lambdify(args, _sp_mpk, 'numpy')
        self.np_mpl = sp.lambdify(args, _sp_mpl, 'numpy')
        self.np_elasticity_YK = sp.lambdify(args, _sp_elasticity_YK, 'numpy')
        self.np_elasticity_YL = sp.lambdify(args, _sp_elasticity_YL, 'numpy')

>>>>>>> 5f261079
        # create a grid of input values
        T = 10
        eps = 1e-2
        capital_pts = np.linspace(eps, 10.0, T)
        labor_pts = capital_pts
        technology_pts = np.exp(capital_pts)
        self.input_grid = np.meshgrid(capital_pts, technology_pts, labor_pts)

        # create a grid of parameter values
        alpha_vals = np.linspace(eps, 1 - eps, T)
        beta_vals = np.linspace(eps, 1 - eps, T)
        sigma_vals = np.zeros(T)
        self.parameter_grid = np.meshgrid(alpha_vals, beta_vals, sigma_vals)

    def test_marginal_product_capital(self):
<<<<<<< HEAD
        """Test Leontief  marginal product of capital."""
=======
        """Test Cobb-Douglas marginal product of capital."""
>>>>>>> 5f261079
        # unpack grids
        capital, technology, labor = self.input_grid
        alpha, beta, sigma = self.parameter_grid

        # vectorize original function to accept parameter arrays
        test_mpk = np.vectorize(marginal_product_capital)

        # conduct the test
<<<<<<< HEAD
        expected_mpk = np.where(alpha * capital < beta * technology * labor,
                                alpha, 0.0)
=======
        expected_mpk = self.np_mpk(capital, technology, labor,
                                   alpha, beta, sigma)
>>>>>>> 5f261079
        actual_mpk = test_mpk(capital, technology, labor,
                              alpha, beta, sigma)
        testing.assert_almost_equal(expected_mpk, actual_mpk)

    def test_marginal_product_labor(self):
<<<<<<< HEAD
        """Test Leontief  marginal product of labor."""
=======
        """Test Cobb-Douglas marginal product of labor."""
>>>>>>> 5f261079
        # unpack grids
        capital, technology, labor = self.input_grid
        alpha, beta, sigma = self.parameter_grid

        # vectorize original function to accept parameter arrays
        test_mpl = np.vectorize(marginal_product_labor)

        # conduct the test
<<<<<<< HEAD
        expected_mpl = np.where(beta * technology * labor < alpha * capital,
                                beta * technology, 0.0)
=======
        expected_mpl = self.np_mpl(capital, technology, labor,
                                   alpha, beta, sigma)
>>>>>>> 5f261079
        actual_mpl = test_mpl(capital, technology, labor,
                              alpha, beta, sigma)
        testing.assert_almost_equal(expected_mpl, actual_mpl)

    def test_output(self):
<<<<<<< HEAD
        """Test Leontief  output."""
=======
        """Test Cobb-Douglas output."""
>>>>>>> 5f261079
        # unpack grids
        capital, technology, labor = self.input_grid
        alpha, beta, sigma = self.parameter_grid

        # vectorize original function to accept parameter arrays
        test_output = np.vectorize(output)

        # conduct the test
<<<<<<< HEAD
        expected_output = np.minimum(alpha * capital, beta * technology * labor)
=======
        expected_output = self.np_output(capital, technology, labor,
                                         alpha, beta, sigma)
>>>>>>> 5f261079
        actual_output = test_output(capital, technology, labor,
                                    alpha, beta, sigma)
        testing.assert_almost_equal(expected_output, actual_output)

    def test_output_elasticity_capital(self):
<<<<<<< HEAD
        """Test Leontief  elasticity of output with respect to capital."""
=======
        """Test Cobb-Douglas elasticity of output with respect to capital."""
>>>>>>> 5f261079
        # unpack grids
        capital, technology, labor = self.input_grid
        alpha, beta, sigma = self.parameter_grid

        # vectorize original function to accept parameter arrays
        test_elasticity = np.vectorize(output_elasticity_capital)

        # conduct the test
        expected_elasticity = self.np_elasticity_YK(capital, technology, labor,
                                                    alpha, beta, sigma)
        actual_elasticity = test_elasticity(capital, technology, labor,
                                            alpha, beta, sigma)
        testing.assert_almost_equal(expected_elasticity, actual_elasticity)

    def test_output_elasticity_labor(self):
<<<<<<< HEAD
        """Test Leontief elasticity of output with respect to labor."""
        # unpack grids
        capital, technology, labor = self.input_grid
        alpha, beta, sigma = self.parameter_grid

        # vectorize original function to accept parameter arrays
        test_elasticity = np.vectorize(output_elasticity_labor)

=======
        """Test Cobb-Douglas elasticity of output with respect to labor."""
        # unpack grids
        capital, technology, labor = self.input_grid
        alpha, beta, sigma = self.parameter_grid

        # vectorize original function to accept parameter arrays
        test_elasticity = np.vectorize(output_elasticity_labor)

>>>>>>> 5f261079
        # conduct the test
        expected_elasticity = self.np_elasticity_YL(capital, technology, labor,
                                                    alpha, beta, sigma)
        actual_elasticity = test_elasticity(capital, technology, labor,
                                            alpha, beta, sigma)
        testing.assert_almost_equal(expected_elasticity, actual_elasticity)

class GeneralCESCase(CESTestSuite):

    def setUp(self):
        """Use SymPy to construct some functions for use in testing."""
        sp.var('K, A, L, alpha, beta, sigma')
        rho = (sigma - 1) / sigma

        # compute symbolic expressions
        _sp_output = (alpha * K**rho + beta * (A * L)**rho)**(1 / rho)
        _sp_mpk = sp.diff(_sp_output, K)
        _sp_mpl = sp.diff(_sp_output, L)
        _sp_elasticity_YK = (K / _sp_output) * _sp_mpk
        _sp_elasticity_YL = (L / _sp_output) * _sp_mpl

        # wrap SymPy expressions into callable NumPy funcs
        args = (K, A, L, alpha, beta, sigma)
        self.np_output = sp.lambdify(args, _sp_output, 'numpy')
        self.np_mpk = sp.lambdify(args, _sp_mpk, 'numpy')
        self.np_mpl = sp.lambdify(args, _sp_mpl, 'numpy')
        self.np_elasticity_YK = sp.lambdify(args, _sp_elasticity_YK, 'numpy')
        self.np_elasticity_YL = sp.lambdify(args, _sp_elasticity_YL, 'numpy')

        # create a grid of input values
        T = 10
        eps = 1e-2
        capital_pts = np.linspace(eps, 10.0, T)
        labor_pts = capital_pts
        technology_pts = np.exp(capital_pts)
        self.input_grid = np.meshgrid(capital_pts, technology_pts, labor_pts)

        # create a grid of parameter values
        alpha_vals = np.linspace(eps, 1 - eps, T)
        beta_vals = np.linspace(eps, 1 - eps, T)
        sigma_vals = np.logspace(2, 2, T)
        self.parameter_grid = np.meshgrid(alpha_vals, beta_vals, sigma_vals)

    def test_marginal_product_capital(self):
        """Test CES marginal product of capital."""
        # unpack grids
        capital, technology, labor = self.input_grid
        alpha, beta, sigma = self.parameter_grid

        # vectorize original function to accept parameter arrays
        test_mpk = np.vectorize(marginal_product_capital)

        # conduct the test
        expected_mpk = self.np_mpk(capital, technology, labor,
                                   alpha, beta, sigma)
        actual_mpk = test_mpk(capital, technology, labor,
                              alpha, beta, sigma)
        testing.assert_almost_equal(expected_mpk, actual_mpk)

    def test_marginal_product_labor(self):
        """Test CES marginal product of labor."""
        # unpack grids
        capital, technology, labor = self.input_grid
        alpha, beta, sigma = self.parameter_grid

        # vectorize original function to accept parameter arrays
        test_mpl = np.vectorize(marginal_product_labor)

        # conduct the test
        expected_mpl = self.np_mpl(capital, technology, labor,
                                   alpha, beta, sigma)
        actual_mpl = test_mpl(capital, technology, labor,
                              alpha, beta, sigma)
        testing.assert_almost_equal(expected_mpl, actual_mpl)

    def test_output(self):
        """Test CES output."""
        # unpack grids
        capital, technology, labor = self.input_grid
        alpha, beta, sigma = self.parameter_grid

        # vectorize original function to accept parameter arrays
        test_output = np.vectorize(output)

        # conduct the test
        expected_output = self.np_output(capital, technology, labor,
                                         alpha, beta, sigma)
        actual_output = test_output(capital, technology, labor,
                                    alpha, beta, sigma)
        testing.assert_almost_equal(expected_output, actual_output)

    def test_output_elasticity_capital(self):
        """Test CES elasticity of output with respect to capital."""
        # unpack grids
        capital, technology, labor = self.input_grid
        alpha, beta, sigma = self.parameter_grid

        # vectorize original function to accept parameter arrays
        test_elasticity = np.vectorize(output_elasticity_capital)

        # conduct the test
        expected_elasticity = self.np_elasticity_YK(capital, technology, labor,
                                                    alpha, beta, sigma)
        actual_elasticity = test_elasticity(capital, technology, labor,
                                            alpha, beta, sigma)
        testing.assert_almost_equal(expected_elasticity, actual_elasticity)

    def test_output_elasticity_labor(self):
        """Test CES elasticity of output with respect to labor."""
        # unpack grids
        capital, technology, labor = self.input_grid
        alpha, beta, sigma = self.parameter_grid

        # vectorize original function to accept parameter arrays
        test_elasticity = np.vectorize(output_elasticity_labor)

        # conduct the test
        expected_elasticity = self.np_elasticity_YL(capital, technology, labor,
                                                    alpha, beta, sigma)
        actual_elasticity = test_elasticity(capital, technology, labor,
                                            alpha, beta, sigma)
        testing.assert_almost_equal(expected_elasticity, actual_elasticity)


if __name__ == '__main__':
    test_loader = unittest.TestLoader()

    cobb_douglas = test_loader.loadTestsFromTestCase(CobbDouglasCase)
    leontief = test_loader.loadTestsFromTestCase(LeontiefCase)
    general_ces = test_loader.loadTestsFromTestCase(GeneralCESCase)

    unittest.TextTestRunner(verbosity=2).run(cobb_douglas)
    unittest.TextTestRunner(verbosity=2).run(leontief)
    unittest.TextTestRunner(verbosity=2).run(general_ces)<|MERGE_RESOLUTION|>--- conflicted
+++ resolved
@@ -8,6 +8,7 @@
 import sympy as sp
 
 from ..ces import *
+
 
 class CESTestSuite(unittest.TestCase):
     """Base class for ces.py module tests."""
@@ -155,14 +156,110 @@
 class LeontiefCase(CESTestSuite):
 
     def setUp(self):
-<<<<<<< HEAD
         """Create a grid of inputs and parameters over which to iterate."""
-=======
+        # create a grid of input values
+        T = 10
+        eps = 1e-2
+        capital_pts = np.linspace(eps, 10.0, T)
+        labor_pts = capital_pts
+        technology_pts = np.exp(capital_pts)
+        self.input_grid = np.meshgrid(capital_pts, technology_pts, labor_pts)
+
+        # create a grid of parameter values
+        alpha_vals = np.linspace(eps, 1 - eps, T)
+        beta_vals = np.linspace(eps, 1 - eps, T)
+        sigma_vals = np.zeros(T)
+        self.parameter_grid = np.meshgrid(alpha_vals, beta_vals, sigma_vals)
+
+    def test_marginal_product_capital(self):
+        """Test Leontief  marginal product of capital."""
+        # unpack grids
+        capital, technology, labor = self.input_grid
+        alpha, beta, sigma = self.parameter_grid
+
+        # vectorize original function to accept parameter arrays
+        test_mpk = np.vectorize(marginal_product_capital)
+
+        # conduct the test
+        expected_mpk = np.where(alpha * capital < beta * technology * labor,
+                                alpha, 0.0)
+        actual_mpk = test_mpk(capital, technology, labor,
+                              alpha, beta, sigma)
+        testing.assert_almost_equal(expected_mpk, actual_mpk)
+
+    def test_marginal_product_labor(self):
+        """Test Leontief  marginal product of labor."""
+        # unpack grids
+        capital, technology, labor = self.input_grid
+        alpha, beta, sigma = self.parameter_grid
+
+        # vectorize original function to accept parameter arrays
+        test_mpl = np.vectorize(marginal_product_labor)
+
+        # conduct the test
+        expected_mpl = np.where(beta * technology * labor < alpha * capital,
+                                beta * technology, 0.0)
+        actual_mpl = test_mpl(capital, technology, labor,
+                              alpha, beta, sigma)
+        testing.assert_almost_equal(expected_mpl, actual_mpl)
+
+    def test_output(self):
+        """Test Leontief  output."""
+        # unpack grids
+        capital, technology, labor = self.input_grid
+        alpha, beta, sigma = self.parameter_grid
+
+        # vectorize original function to accept parameter arrays
+        test_output = np.vectorize(output)
+
+        # conduct the test
+        expected_output = np.minimum(alpha * capital, beta * technology * labor)
+        actual_output = test_output(capital, technology, labor,
+                                    alpha, beta, sigma)
+        testing.assert_almost_equal(expected_output, actual_output)
+
+    def test_output_elasticity_capital(self):
+        """Test Leontief  elasticity of output with respect to capital."""
+        # unpack grids
+        capital, technology, labor = self.input_grid
+        alpha, beta, sigma = self.parameter_grid
+
+        # vectorize original function to accept parameter arrays
+        test_elasticity = np.vectorize(output_elasticity_capital)
+
+        # conduct the test
+        expected_elasticity = self.np_elasticity_YK(capital, technology, labor,
+                                                    alpha, beta, sigma)
+        actual_elasticity = test_elasticity(capital, technology, labor,
+                                            alpha, beta, sigma)
+        testing.assert_almost_equal(expected_elasticity, actual_elasticity)
+
+    def test_output_elasticity_labor(self):
+        """Test Leontief elasticity of output with respect to labor."""
+        # unpack grids
+        capital, technology, labor = self.input_grid
+        alpha, beta, sigma = self.parameter_grid
+
+        # vectorize original function to accept parameter arrays
+        test_elasticity = np.vectorize(output_elasticity_labor)
+
+        # conduct the test
+        expected_elasticity = self.np_elasticity_YL(capital, technology, labor,
+                                                    alpha, beta, sigma)
+        actual_elasticity = test_elasticity(capital, technology, labor,
+                                            alpha, beta, sigma)
+        testing.assert_almost_equal(expected_elasticity, actual_elasticity)
+
+
+class GeneralCESCase(CESTestSuite):
+
+    def setUp(self):
         """Use SymPy to construct some functions for use in testing."""
         sp.var('K, A, L, alpha, beta, sigma')
+        rho = (sigma - 1) / sigma
 
         # compute symbolic expressions
-        _sp_output = sp.Min(alpha * K**alpha, beta * A * L)
+        _sp_output = (alpha * K**rho + beta * (A * L)**rho)**(1 / rho)
         _sp_mpk = sp.diff(_sp_output, K)
         _sp_mpl = sp.diff(_sp_output, L)
         _sp_elasticity_YK = (K / _sp_output) * _sp_mpk
@@ -176,7 +273,6 @@
         self.np_elasticity_YK = sp.lambdify(args, _sp_elasticity_YK, 'numpy')
         self.np_elasticity_YL = sp.lambdify(args, _sp_elasticity_YL, 'numpy')
 
->>>>>>> 5f261079
         # create a grid of input values
         T = 10
         eps = 1e-2
@@ -188,163 +284,6 @@
         # create a grid of parameter values
         alpha_vals = np.linspace(eps, 1 - eps, T)
         beta_vals = np.linspace(eps, 1 - eps, T)
-        sigma_vals = np.zeros(T)
-        self.parameter_grid = np.meshgrid(alpha_vals, beta_vals, sigma_vals)
-
-    def test_marginal_product_capital(self):
-<<<<<<< HEAD
-        """Test Leontief  marginal product of capital."""
-=======
-        """Test Cobb-Douglas marginal product of capital."""
->>>>>>> 5f261079
-        # unpack grids
-        capital, technology, labor = self.input_grid
-        alpha, beta, sigma = self.parameter_grid
-
-        # vectorize original function to accept parameter arrays
-        test_mpk = np.vectorize(marginal_product_capital)
-
-        # conduct the test
-<<<<<<< HEAD
-        expected_mpk = np.where(alpha * capital < beta * technology * labor,
-                                alpha, 0.0)
-=======
-        expected_mpk = self.np_mpk(capital, technology, labor,
-                                   alpha, beta, sigma)
->>>>>>> 5f261079
-        actual_mpk = test_mpk(capital, technology, labor,
-                              alpha, beta, sigma)
-        testing.assert_almost_equal(expected_mpk, actual_mpk)
-
-    def test_marginal_product_labor(self):
-<<<<<<< HEAD
-        """Test Leontief  marginal product of labor."""
-=======
-        """Test Cobb-Douglas marginal product of labor."""
->>>>>>> 5f261079
-        # unpack grids
-        capital, technology, labor = self.input_grid
-        alpha, beta, sigma = self.parameter_grid
-
-        # vectorize original function to accept parameter arrays
-        test_mpl = np.vectorize(marginal_product_labor)
-
-        # conduct the test
-<<<<<<< HEAD
-        expected_mpl = np.where(beta * technology * labor < alpha * capital,
-                                beta * technology, 0.0)
-=======
-        expected_mpl = self.np_mpl(capital, technology, labor,
-                                   alpha, beta, sigma)
->>>>>>> 5f261079
-        actual_mpl = test_mpl(capital, technology, labor,
-                              alpha, beta, sigma)
-        testing.assert_almost_equal(expected_mpl, actual_mpl)
-
-    def test_output(self):
-<<<<<<< HEAD
-        """Test Leontief  output."""
-=======
-        """Test Cobb-Douglas output."""
->>>>>>> 5f261079
-        # unpack grids
-        capital, technology, labor = self.input_grid
-        alpha, beta, sigma = self.parameter_grid
-
-        # vectorize original function to accept parameter arrays
-        test_output = np.vectorize(output)
-
-        # conduct the test
-<<<<<<< HEAD
-        expected_output = np.minimum(alpha * capital, beta * technology * labor)
-=======
-        expected_output = self.np_output(capital, technology, labor,
-                                         alpha, beta, sigma)
->>>>>>> 5f261079
-        actual_output = test_output(capital, technology, labor,
-                                    alpha, beta, sigma)
-        testing.assert_almost_equal(expected_output, actual_output)
-
-    def test_output_elasticity_capital(self):
-<<<<<<< HEAD
-        """Test Leontief  elasticity of output with respect to capital."""
-=======
-        """Test Cobb-Douglas elasticity of output with respect to capital."""
->>>>>>> 5f261079
-        # unpack grids
-        capital, technology, labor = self.input_grid
-        alpha, beta, sigma = self.parameter_grid
-
-        # vectorize original function to accept parameter arrays
-        test_elasticity = np.vectorize(output_elasticity_capital)
-
-        # conduct the test
-        expected_elasticity = self.np_elasticity_YK(capital, technology, labor,
-                                                    alpha, beta, sigma)
-        actual_elasticity = test_elasticity(capital, technology, labor,
-                                            alpha, beta, sigma)
-        testing.assert_almost_equal(expected_elasticity, actual_elasticity)
-
-    def test_output_elasticity_labor(self):
-<<<<<<< HEAD
-        """Test Leontief elasticity of output with respect to labor."""
-        # unpack grids
-        capital, technology, labor = self.input_grid
-        alpha, beta, sigma = self.parameter_grid
-
-        # vectorize original function to accept parameter arrays
-        test_elasticity = np.vectorize(output_elasticity_labor)
-
-=======
-        """Test Cobb-Douglas elasticity of output with respect to labor."""
-        # unpack grids
-        capital, technology, labor = self.input_grid
-        alpha, beta, sigma = self.parameter_grid
-
-        # vectorize original function to accept parameter arrays
-        test_elasticity = np.vectorize(output_elasticity_labor)
-
->>>>>>> 5f261079
-        # conduct the test
-        expected_elasticity = self.np_elasticity_YL(capital, technology, labor,
-                                                    alpha, beta, sigma)
-        actual_elasticity = test_elasticity(capital, technology, labor,
-                                            alpha, beta, sigma)
-        testing.assert_almost_equal(expected_elasticity, actual_elasticity)
-
-class GeneralCESCase(CESTestSuite):
-
-    def setUp(self):
-        """Use SymPy to construct some functions for use in testing."""
-        sp.var('K, A, L, alpha, beta, sigma')
-        rho = (sigma - 1) / sigma
-
-        # compute symbolic expressions
-        _sp_output = (alpha * K**rho + beta * (A * L)**rho)**(1 / rho)
-        _sp_mpk = sp.diff(_sp_output, K)
-        _sp_mpl = sp.diff(_sp_output, L)
-        _sp_elasticity_YK = (K / _sp_output) * _sp_mpk
-        _sp_elasticity_YL = (L / _sp_output) * _sp_mpl
-
-        # wrap SymPy expressions into callable NumPy funcs
-        args = (K, A, L, alpha, beta, sigma)
-        self.np_output = sp.lambdify(args, _sp_output, 'numpy')
-        self.np_mpk = sp.lambdify(args, _sp_mpk, 'numpy')
-        self.np_mpl = sp.lambdify(args, _sp_mpl, 'numpy')
-        self.np_elasticity_YK = sp.lambdify(args, _sp_elasticity_YK, 'numpy')
-        self.np_elasticity_YL = sp.lambdify(args, _sp_elasticity_YL, 'numpy')
-
-        # create a grid of input values
-        T = 10
-        eps = 1e-2
-        capital_pts = np.linspace(eps, 10.0, T)
-        labor_pts = capital_pts
-        technology_pts = np.exp(capital_pts)
-        self.input_grid = np.meshgrid(capital_pts, technology_pts, labor_pts)
-
-        # create a grid of parameter values
-        alpha_vals = np.linspace(eps, 1 - eps, T)
-        beta_vals = np.linspace(eps, 1 - eps, T)
         sigma_vals = np.logspace(2, 2, T)
         self.parameter_grid = np.meshgrid(alpha_vals, beta_vals, sigma_vals)
 
