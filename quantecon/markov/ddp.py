r"""
Filename: ddp.py

Author: Daisuke Oyama

Module for solving dynamic programs (also known as Markov decision
processes) with finite states and actions.

Discrete Dynamic Programming
----------------------------

A discrete dynamic program consists of the following components:

* finite set of states :math:`S = \{0, \ldots, n-1\}`;
* finite set of available actions :math:`A(s)` for each state :math:`s
  \in S` with :math:`A = \bigcup_{s \in S} A(s) = \{0, \ldots, m-1\}`,
  where :math:`\mathit{SA} = \{(s, a) \in S \times A \mid a \in A(s)\}`
  is the set of feasible state-action pairs;
* reward function :math:`r\colon \mathit{SA} \to \mathbb{R}`, where
  :math:`r(s, a)` is the reward when the current state is :math:`s` and
  the action chosen is :math:`a`;
* transition probability function :math:`q\colon \mathit{SA} \to
  \Delta(S)`, where :math:`q(s'|s, a)` is the probability that the state
  in the next period is :math:`s'` when the current state is :math:`s`
  and the action chosen is :math:`a`; and
* discount factor :math:`0 \leq \beta < 1`.

For a policy function :math:`\sigma`, let :math:`r_{\sigma}` and
:math:`Q_{\sigma}` be the reward vector and the transition probability
matrix for :math:`\sigma`, which are defined by :math:`r_{\sigma}(s) =
r(s, \sigma(s))` and :math:`Q_{\sigma}(s, s') = q(s'|s, \sigma(s))`,
respectively. The policy value function :math:`v_{\sigma}` for
:math:`\sigma` is defined by

.. math::

    v_{\sigma}(s) = \sum_{t=0}^{\infty}
                    \beta^t (Q_{\sigma}^t r_{\sigma})(s)
                    \quad (s \in S).

The *optimal value function* :math:`v^*` is the function such that
:math:`v^*(s) = \max_{\sigma} v_{\sigma}(s)` for all :math:`s \in S`. A
policy function :math:`\sigma^*` is *optimal* if :math:`v_{\sigma^*}(s)
= v^*(s)` for all :math:`s \in S`.

The *Bellman equation* is written as

.. math::

    v(s) = \max_{a \in A(s)} r(s, a)
           + \beta \sum_{s' \in S} q(s'|s, a) v(s') \quad (s \in S).

The *Bellman operator* :math:`T` is defined by the right hand side of
the Bellman equation:

.. math::

    (T v)(s) = \max_{a \in A(s)} r(s, a)
               + \beta \sum_{s' \in S} q(s'|s, a) v(s') \quad (s \in S).

For a policy function :math:`\sigma`, the operator :math:`T_{\sigma}` is
defined by

.. math::

    (T_{\sigma} v)(s) = r(s, \sigma(s))
                        + \beta \sum_{s' \in S} q(s'|s, \sigma(s)) v(s')
                        \quad (s \in S),

or :math:`T_{\sigma} v = r_{\sigma} + \beta Q_{\sigma} v`.

The main result of the theory of dynamic programming states that the
optimal value function :math:`v^*` is the unique solution to the Bellman
equation, or the unique fixed point of the Bellman operator, and that
:math:`\sigma^*` is an optimal policy function if and only if it is
:math:`v^*`-greedy, i.e., it satisfies :math:`T v^* = T_{\sigma^*} v^*`.

Solution Algorithms
-------------------

The `DiscreteDP` class currently implements the following solution
algorithms:

* value iteration;
* policy iteration;
* modified policy iteration.

Policy iteration computes an exact optimal policy in finitely many
iterations, while value iteration and modified policy iteration return
an :math:`\varepsilon`-optimal policy and an
:math:`\varepsilon/2`-approximation of the optimal value function for a
prespecified value of :math:`\varepsilon`.

Our implementations of value iteration and modified policy iteration
employ the norm-based and span-based termination rules, respectively.

* Value iteration is terminated when the condition :math:`\lVert T v - v
  \rVert < [(1 - \beta) / (2\beta)] \varepsilon` is satisfied.

* Modified policy iteration is terminated when the condition
  :math:`\mathrm{span}(T v - v) < [(1 - \beta) / \beta] \varepsilon` is
  satisfied, where :math:`\mathrm{span}(z) = \max(z) - \min(z)`.

References
----------

M. L. Puterman, Markov Decision Processes: Discrete Stochastic Dynamic
Programming, Wiley-Interscience, 2005.

"""
from __future__ import division
import warnings
import numpy as np
import scipy.sparse as sp
from numba import jit

from .core import MarkovChain
<<<<<<< HEAD

=======
>>>>>>> f32e4682

class DiscreteDP(object):
    r"""
    Class for dealing with a discrete dynamic program.

    There are two ways to represent the data for instantiating a
    `DiscreteDP` object. Let n, m, and L denote the numbers of states,
    actions, and feasbile state-action pairs, respectively.

    1. `DiscreteDP(R, Q, beta)`

       with parameters:

       * n x m reward array `R`,
       * n x m x n transition probability array `Q`, and
       * discount factor beta,

       where `R[s, a]` is the reward for action `a` when the state is
       `s` and `Q[s, a, s']` is the probability that the state in the
       next period is `s'` when the current state is `s` and the action
       chosen is `a`.

    2. `DiscreteDP(R, Q, beta, s_indices, a_indices)`

       with parameters:

       * length L reward vector `R`,
       * L x n transition probability array `Q`,
       * discount factor `beta`,
       * length L array `s_indices`, and
       * length L array `a_indices`,

       where the pairs (`s_indices[0]`, `a_indices[0]`), ...,
       (`s_indices[L-1]`, `a_indices[L-1]`) enumerate feasible
       state-action pairs, and `R[i]` is the reward for action
       `a_indices[i]` when the state is `s_indices[i]` and `Q[i, s']` is
       the probability that the state in the next period is `s'` when
       the current state is `s_indices[i]` and the action chosen is
       `a_indices[i]`. With this formulation, `Q` may be represented by
       a scipy.sparse matrix.

    Parameters
    ----------
    R : array_like(float, ndim=2 or 1)
        Reward array.

    Q : array_like(float, ndim=3 or 2) or scipy.sparse matrix
        Transition probability array.

    beta : scalar(float)
        Discount factor. Must be in [0, 1].

    s_indices : array_like(int, ndim=1), optional(default=None)
        Array containing the indices of the states.

    a_indices : array_like(int, ndim=1), optional(default=None)
        Array containing the indices of the actions.

    Attributes
    ----------
    R, Q, beta : see Parameters.

    num_states : scalar(int)
        Number of states.

    num_sa_pairs : scalar(int)
        Number of feasible state-action pairs (or those that yield
        finite rewards).

    epsilon : scalar(float), default=1e-3
        Default value for epsilon-optimality.

    max_iter : scalar(int), default=250
        Default value for the maximum number of iterations.

    Notes
    -----
    DiscreteDP accepts beta=1 for convenience. In this case, infinite
    horizon solution methods are disabled, and the instance is then seen
    as merely an object carrying the Bellman operator, which may be used
    for backward induction for finite horizon problems.

    Examples
    --------
    Consider the following example, taken from Puterman (2005), Section
    3.1, pp.33-35.

    * Set of states S = {0, 1}

    * Set of actions A = {0, 1}

    * Set of feasible state-action pairs SA = {(0, 0), (0, 1), (1, 0)}

    * Rewards r(s, a):

          r(0, 0) = 5, r(0, 1) =10, r(1, 0) = -1

    * Transition probabilities q(s'|s, a):

          q(0|0, 0) = 0.5, q(1|0, 0) = 0.5,
          q(0|0, 1) = 0,   q(1|0, 1) = 1,
          q(0|1, 0) = 0,   q(1|1, 0) = 1

    * Discount factor 0.95

    **Creating a `DiscreteDP` instance**

    *Product formulation*

    This approach uses the product set S x A as the domain by treating
    action 1 as yielding a reward negative infinity at state 1.

    >>> R = [[5, 10], [-1, -float('inf')]]
    >>> Q = [[(0.5, 0.5), (0, 1)], [(0, 1), (0.5, 0.5)]]
    >>> beta = 0.95
    >>> ddp = DiscreteDP(R, Q, beta)

    (`Q[1, 1]` is an arbitrary probability vector.)

    *State-action pairs formulation*

    This approach takes the set of feasible state-action pairs SA as
    given.

    >>> s_indices = [0, 0, 1]  # State indices
    >>> a_indices = [0, 1, 0]  # Action indices
    >>> R = [5, 10, -1]
    >>> Q = [(0.5, 0.5), (0, 1), (0, 1)]
    >>> beta = 0.95
    >>> ddp = DiscreteDP(R, Q, beta, s_indices, a_indices)

    **Solving the model**

    *Policy iteration*

    >>> res = ddp.solve(method='policy_iteration', v_init=[0, 0])
    >>> res.sigma  # Optimal policy function
    array([0, 0])
    >>> res.v  # Optimal value function
    array([ -8.57142857, -20.        ])
    >>> res.num_iter  # Number of iterations
    2

    *Value iteration*

    >>> res = ddp.solve(method='value_iteration', v_init=[0, 0],
    ...                 epsilon=0.01)
    >>> res.sigma  # (Approximate) optimal policy function
    array([0, 0])
    >>> res.v  # (Approximate) optimal value function
    array([ -8.5665053 , -19.99507673])
    >>> res.num_iter  # Number of iterations
    162

    *Modified policy iteration*

    >>> res = ddp.solve(method='modified_policy_iteration',
    ...                 v_init=[0, 0], epsilon=0.01)
    >>> res.sigma  # (Approximate) optimal policy function
    array([0, 0])
    >>> res.v  # (Approximate) optimal value function
    array([ -8.57142826, -19.99999965])
    >>> res.num_iter  # Number of iterations
    3

    """
    def __init__(self, R, Q, beta, s_indices=None, a_indices=None):
        self._sa_pair = False
        self._sparse = False

        if sp.issparse(Q):
            self.Q = Q.tocsr()
            self._sa_pair = True
            self._sparse = True
        else:
            self.Q = np.asarray(Q)
            if self.Q.ndim == 2:
                self._sa_pair = True
            elif self.Q.ndim != 3:
                raise ValueError('Q must be 2- or 3-dimensional')

        self.R = np.asarray(R)
        if not (self.R.ndim in [1, 2]):
            raise ValueError('R must be 1- or 2-dimensional')

        msg_dimension = 'dimensions of R and Q must be either 1 and 2, ' \
                        'or 2 and 3'
        msg_shape = 'shapes of R and Q must be either (n, m) and (n, m, n), ' \
                    'or (L,) and (L, n)'

        if self._sa_pair:
            self.num_sa_pairs, self.num_states = self.Q.shape

            if self.R.ndim != 1:
                raise ValueError(msg_dimension)
            if self.R.shape != (self.num_sa_pairs,):
                raise ValueError(msg_shape)

            if s_indices is None:
                raise ValueError('s_indices must be supplied')
            if a_indices is None:
                raise ValueError('a_indices must be supplied')
            if not (len(s_indices) == self.num_sa_pairs and
                    len(a_indices) == self.num_sa_pairs):
                raise ValueError(
                    'length of s_indices and a_indices must be equal to '
                    'the number of state-action pairs'
                )

            self.s_indices = np.asarray(s_indices)
            self.a_indices = np.asarray(a_indices)

            if _has_sorted_sa_indices(self.s_indices, self.a_indices):
                a_indptr = np.empty(self.num_states+1, dtype=int)
                _generate_a_indptr(self.num_states, self.s_indices,
                                   out=a_indptr)
                self.a_indptr = a_indptr
            else:
                # Sort indices and elements of R and Q
                sa_ptrs = sp.coo_matrix(
                    (np.arange(self.num_sa_pairs), (s_indices, a_indices))
                ).tocsr()
                sa_ptrs.sort_indices()
                self.a_indices = sa_ptrs.indices
                self.a_indptr = sa_ptrs.indptr

                self.R = self.R[sa_ptrs.data]
                self.Q = self.Q[sa_ptrs.data]

                _s_indices = np.empty(self.num_sa_pairs,
                                      dtype=self.a_indices.dtype)
                for i in range(self.num_states):
                    for j in range(self.a_indptr[i], self.a_indptr[i+1]):
                        _s_indices[j] = i
                self.s_indices = _s_indices

            # Define state-wise maximization
            def s_wise_max(vals, out=None, out_argmax=None):
                """
                Return the vector max_a vals(s, a), where vals is represented
                by a 1-dimensional ndarray of shape (self.num_sa_pairs,).
                out and out_argmax must be of length self.num_states; dtype of
                out_argmax must be int.

                """
                if out is None:
                    out = np.empty(self.num_states)
                if out_argmax is None:
                    _s_wise_max(self.a_indices, self.a_indptr, vals,
                                out_max=out)
                else:
                    _s_wise_max_argmax(self.a_indices, self.a_indptr, vals,
                                       out_max=out, out_argmax=out_argmax)
                return out

            self.s_wise_max = s_wise_max

        else:  # Not self._sa_pair
            if self.R.ndim != 2:
                raise ValueError(msg_dimension)
            n, m = self.R.shape

            if self.Q.shape != (n, m, n):
                raise ValueError(msg_shape)

            self.num_states = n
            self.s_indices, self.a_indices = None, None
            self.num_sa_pairs = (self.R > -np.inf).sum()

            # Define state-wise maximization
            def s_wise_max(vals, out=None, out_argmax=None):
                """
                Return the vector max_a vals(s, a), where vals is represented
                by a 2-dimensional ndarray of shape (n, m). Stored in out,
                which must be of length self.num_states.
                out and out_argmax must be of length self.num_states; dtype of
                out_argmax must be int.

                """
                if out is None:
                    out = np.empty(self.num_states)
                if out_argmax is None:
                    vals.max(axis=1, out=out)
                else:
                    vals.argmax(axis=1, out=out_argmax)
                    out[:] = vals[np.arange(self.num_states), out_argmax]
                return out

            self.s_wise_max = s_wise_max

        # Check that for every state, at least one action is feasible
        self._check_action_feasibility()

        if not (0 <= beta <= 1):
            raise ValueError('beta must be in [0, 1]')
        if beta == 1:
            msg = 'infinite horizon solution methods are disabled with beta=1'
            warnings.warn(msg)
            self._error_msg_no_discounting = 'method invalid for beta=1'
        self.beta = beta

        self.epsilon = 1e-3
        self.max_iter = 250

        # Linear equation solver to be used in evaluate_policy
        if self._sparse:
            self._lineq_solve = sp.linalg.spsolve
            self._I = sp.identity(self.num_states, format='csr')
        else:
            self._lineq_solve = np.linalg.solve
            self._I = np.identity(self.num_states)

    def _check_action_feasibility(self):
        """
        Check that for every state, reward is finite for some action,
        and for the case sa_pair is True, that for every state, there is
        some action available.

        """
        # Check that for every state, reward is finite for some action
        R_max = self.s_wise_max(self.R)
        if (R_max == -np.inf).any():
            # First state index such that all actions yield -inf
            s = np.where(R_max == -np.inf)[0][0]
            raise ValueError(
                'for every state the reward must be finite for some action: '
                'violated for state {s}'.format(s=s)
            )

        if self._sa_pair:
            # Check that for every state there is at least one action available
            diff = np.diff(self.a_indptr)
            if (diff == 0).any():
                # First state index such that no action is available
                s = np.where(diff == 0)[0][0]
                raise ValueError(
                    'for every state at least one action must be available: '
                    'violated for state {s}'.format(s=s)
                )

    def RQ_sigma(self, sigma):
        """
        Given a policy `sigma`, return the reward vector `R_sigma` and
        the transition probability matrix `Q_sigma`.

        Parameters
        ----------
        sigma : array_like(int, ndim=1)
            Policy vector, of length n.

        Returns
        -------
        R_sigma : ndarray(float, ndim=1)
            Reward vector for `sigma`, of length n.

        Q_sigma : ndarray(float, ndim=2)
            Transition probability matrix for `sigma`, of shape (n, n).

        """
        if self._sa_pair:
            sigma = np.asarray(sigma)
            sigma_indices = np.empty(self.num_states, dtype=int)
            _find_indices(self.a_indices, self.a_indptr, sigma,
                          out=sigma_indices)
            R_sigma, Q_sigma = self.R[sigma_indices], self.Q[sigma_indices]
        else:
            R_sigma = self.R[np.arange(self.num_states), sigma]
            Q_sigma = self.Q[np.arange(self.num_states), sigma]

        return R_sigma, Q_sigma

    def bellman_operator(self, v, Tv=None, sigma=None):
        """
        The Bellman operator, which computes and returns the updated
        value function `Tv` for a value function `v`.

        Parameters
        ----------
        v : array_like(float, ndim=1)
            Value function vector, of length n.

        Tv : ndarray(float, ndim=1), optional(default=None)
            Optional output array for Tv.

        sigma : ndarray(int, ndim=1), optional(default=None)
            If not None, the v-greedy policy vector is stored in this
            array. Must be of length n.

        Returns
        -------
        Tv : ndarray(float, ndim=1)
            Updated value function vector, of length n.

        """
        vals = self.R + self.beta * self.Q.dot(v)  # Shape: (L,) or (n, m)

        if Tv is None:
            Tv = np.empty(self.num_states)
        self.s_wise_max(vals, out=Tv, out_argmax=sigma)
        return Tv

    def T_sigma(self, sigma):
        """
        Given a policy `sigma`, return the T_sigma operator.

        Parameters
        ----------
        sigma : array_like(int, ndim=1)
            Policy vector, of length n.

        Returns
        -------
        callable
            The T_sigma operator.

        """
        R_sigma, Q_sigma = self.RQ_sigma(sigma)
        return lambda v: R_sigma + self.beta * Q_sigma.dot(v)

    def compute_greedy(self, v, sigma=None):
        """
        Compute the v-greedy policy.

        Parameters
        ----------
        v : array_like(float, ndim=1)
            Value function vector, of length n.

        sigma : ndarray(int, ndim=1), optional(default=None)
            Optional output array for `sigma`.

        Returns
        -------
        sigma : ndarray(int, ndim=1)
            v-greedy policy vector, of length n.

        """
        if sigma is None:
            sigma = np.empty(self.num_states, dtype=int)
        self.bellman_operator(v, sigma=sigma)
        return sigma

    def evaluate_policy(self, sigma):
        """
        Compute the value of a policy.

        Parameters
        ----------
        sigma : array_like(int, ndim=1)
            Policy vector, of length n.

        Returns
        -------
        v_sigma : ndarray(float, ndim=1)
            Value vector of `sigma`, of length n.

        """
        if self.beta == 1:
            raise NotImplementedError(self._error_msg_no_discounting)

        # Solve (I - beta * Q_sigma) v = R_sigma for v
        R_sigma, Q_sigma = self.RQ_sigma(sigma)
        b = R_sigma

        A = self._I - self.beta * Q_sigma

        v_sigma = self._lineq_solve(A, b)

        return v_sigma

    def operator_iteration(self, T, v, max_iter, tol=None, *args, **kwargs):
        """
        Iteratively apply the operator `T` to `v`. Modify `v` in-place.
        Iteration is performed for at most a number `max_iter` of times.
        If `tol` is specified, it is terminated once the distance of
        `T(v)` from `v` (in the max norm) is less than `tol`.

        Parameters
        ----------
        T : callable
            Operator that acts on `v`.

        v : ndarray
            Object on which `T` acts. Modified in-place.

        max_iter : scalar(int)
            Maximum number of iterations.

        tol : scalar(float), optional(default=None)
            Error tolerance.

        args, kwargs :
            Other arguments and keyword arguments that are passed
            directly to the function T each time it is called.

        Returns
        -------
        num_iter : scalar(int)
            Number of iterations performed.

        """
        # May be replaced with quantecon.compute_fixed_point
        if max_iter <= 0:
            return v, 0

        for i in range(max_iter):
            new_v = T(v, *args, **kwargs)
            if tol is not None and np.abs(new_v - v).max() < tol:
                v[:] = new_v
                break
            v[:] = new_v

        num_iter = i + 1

        return num_iter

    def solve(self, method='policy_iteration',
              v_init=None, epsilon=None, max_iter=None, k=20):
        """
        Solve the dynamic programming problem.

        Parameters
        ----------
        method : str in {'value_iteration', 'vi', 'policy_iteration',
                         'pi', 'modified_policy_iteration', 'mpi'},
                 optinal(default='policy_iteration')
            Solution method.

        v_init : array_like(float, ndim=1), optional(default=None)
            Initial value function, of length n. If None, `v_init` is
            set such that v_init(s) = max_a r(s, a) for value iteration
            and policy iteration; for modified policy iteration,
            v_init(s) = min_(s', a) r(s', a)/(1 - beta) to guarantee
            convergence.

        epsilon : scalar(float), optional(default=None)
            Value for epsilon-optimality. If None, the value stored in
            the attribute `epsilon` is used.

        max_iter : scalar(int), optional(default=None)
            Maximum number of iterations. If None, the value stored in
            the attribute `max_iter` is used.

        k : scalar(int), optional(default=20)
            Number of iterations for partial policy evaluation in
            modified policy iteration (irrelevant for other methods).

        Returns
        -------
        res : DPSolveResult
            Optimization result represetned as a DPSolveResult. See
            `DPSolveResult` for details.

        """
        if method in ['value_iteration', 'vi']:
            res = self.value_iteration(v_init=v_init,
                                       epsilon=epsilon,
                                       max_iter=max_iter)
        elif method in ['policy_iteration', 'pi']:
            res = self.policy_iteration(v_init=v_init,
                                        max_iter=max_iter)
        elif method in ['modified_policy_iteration', 'mpi']:
            res = self.modified_policy_iteration(v_init=v_init,
                                                 epsilon=epsilon,
                                                 max_iter=max_iter,
                                                 k=k)
        else:
            raise ValueError('invalid method')

        return res

    def value_iteration(self, v_init=None, epsilon=None, max_iter=None):
        """
        Solve the optimization problem by value iteration. See the
        `solve` method.

        """
        if self.beta == 1:
            raise NotImplementedError(self._error_msg_no_discounting)

        if max_iter is None:
            max_iter = self.max_iter
        if epsilon is None:
            epsilon = self.epsilon

        try:
            tol = epsilon * (1-self.beta) / (2*self.beta)
        except ZeroDivisionError:  # Raised if beta = 0
            tol = np.inf

        v = np.empty(self.num_states)
        if v_init is None:
            self.s_wise_max(self.R, out=v)
        else:
            v[:] = v_init

        # Storage array for self.bellman_operator
        Tv = np.empty(self.num_states)

        num_iter = self.operator_iteration(T=self.bellman_operator,
                                           v=v, max_iter=max_iter, tol=tol,
                                           Tv=Tv)
        sigma = self.compute_greedy(v)

        res = DPSolveResult(v=v,
                            sigma=sigma,
                            num_iter=num_iter,
                            mc=self.controlled_mc(sigma),
                            method='value iteration',
                            epsilon=epsilon,
                            max_iter=max_iter)

        return res

    def policy_iteration(self, v_init=None, max_iter=None):
        """
        Solve the optimization problem by policy iteration. See the
        `solve` method.

        """
        if self.beta == 1:
            raise NotImplementedError(self._error_msg_no_discounting)

        if max_iter is None:
            max_iter = self.max_iter

        # What for initial condition?
        if v_init is None:
            v_init = self.s_wise_max(self.R)

        sigma = self.compute_greedy(v_init)
        new_sigma = np.empty(self.num_states, dtype=int)

        for i in range(max_iter):
            # Policy evaluation
            v_sigma = self.evaluate_policy(sigma)
            # Policy improvement
            self.compute_greedy(v_sigma, sigma=new_sigma)
            if np.array_equal(new_sigma, sigma):
                break
            sigma[:] = new_sigma

        num_iter = i + 1

        res = DPSolveResult(v=v_sigma,
                            sigma=sigma,
                            num_iter=num_iter,
                            mc=self.controlled_mc(sigma),
                            method='policy iteration',
                            max_iter=max_iter)

        return res

    def modified_policy_iteration(self, v_init=None, epsilon=None,
                                  max_iter=None, k=20):
        """
        Solve the optimization problem by modified policy iteration. See
        the `solve` method.

        """
        if self.beta == 1:
            raise NotImplementedError(self._error_msg_no_discounting)

        if max_iter is None:
            max_iter = self.max_iter
        if epsilon is None:
            epsilon = self.epsilon

        def span(z):
            return z.max() - z.min()

        def midrange(z):
            return (z.min() + z.max()) / 2

        v = np.empty(self.num_states)
        if v_init is None:
            v[:] = self.R[self.R > -np.inf].min() / (1 - self.beta)
        else:
            v[:] = v_init

        u = np.empty(self.num_states)
        sigma = np.empty(self.num_states, dtype=int)

        try:
            tol = epsilon * (1-self.beta) / self.beta
        except ZeroDivisionError:  # Raised if beta = 0
            tol = np.inf

        for i in range(max_iter):
            # Policy improvement
            self.bellman_operator(v, Tv=u, sigma=sigma)
            diff = u - v
            if span(diff) < tol:
                v[:] = u + midrange(diff) * self.beta / (1 - self.beta)
                break
            # Partial policy evaluation with k iterations
            self.operator_iteration(T=self.T_sigma(sigma), v=u, max_iter=k)
            v[:] = u

        num_iter = i + 1

        res = DPSolveResult(v=v,
                            sigma=sigma,
                            num_iter=num_iter,
                            mc=self.controlled_mc(sigma),
                            method='modified policy iteration',
                            epsilon=epsilon,
                            max_iter=max_iter,
                            k=k)

        return res

    def controlled_mc(self, sigma):
        """
        Returns the controlled Markov chain for a given policy `sigma`.

        Parameters
        ----------
        sigma : array_like(int, ndim=1)
            Policy vector, of length n.

        Returns
        -------
        mc : MarkovChain
            Controlled Markov chain.

        """
        _, Q_sigma = self.RQ_sigma(sigma)
        return MarkovChain(Q_sigma)


class DPSolveResult(dict):
    """
    Contain the information about the dynamic programming result.

    Attributes
    ----------
    v : ndarray(float, ndim=1)
        Computed optimal value function

    sigma : ndarray(int, ndim=1)
        Computed optimal policy function

    num_iter : int
        Number of iterations

    mc : MarkovChain
        Controlled Markov chain

    method : str
        Method employed

    epsilon : float
        Value of epsilon

    max_iter : int
        Maximum number of iterations

    """
    # This is sourced from sicpy.optimize.OptimizeResult.
    def __getattr__(self, name):
        try:
            return self[name]
        except KeyError:
            raise AttributeError(name)

    __setattr__ = dict.__setitem__
    __delattr__ = dict.__delitem__

    def __repr__(self):
        if self.keys():
            m = max(map(len, list(self.keys()))) + 1
            return '\n'.join([k.rjust(m) + ': ' + repr(v)
                              for k, v in self.items()])
        else:
            return self.__class__.__name__ + "()"

    def __dir__(self):
        return self.keys()

def backward_induction(ddp, T, v_term=None):
    r"""
    Solve by backward induction a :math:`T`-period finite horizon
    discrete dynamic program with stationary reward and transition
    probability functions :math:`r` and :math:`q` and discount factor
    :math:`\beta \in [0, 1]`.

    The optimal value functions :math:`v^*_0, \ldots, v^*_T` and policy
    functions :math:`\sigma^*_0, \ldots, \sigma^*_{T-1}` are obtained by
    :math:`v^*_T = v_T`, and

    .. math::

        v^*_{t-1}(s) = \max_{a \in A(s)} r(s, a) +
            \beta \sum_{s' \in S} q(s'|s, a) v^*_t(s')
            \quad (s \in S)

    and

    .. math::

        \sigma^*_{t-1}(s) \in \operatorname*{arg\,max}_{a \in A(s)}
            r(s, a) + \beta \sum_{s' \in S} q(s'|s, a) v^*_t(s')
            \quad (s \in S)

    for :math:`t = T, \ldots, 1`, where the terminal value function
    :math:`v_T` is exogenously given.

    Parameters
    ----------
    ddp : DiscreteDP
        DiscreteDP instance storing reward array `R`, transition
        probability array `Q`, and discount factor `beta`.

    T : scalar(int)
        Number of decision periods.

<<<<<<< HEAD
    v_term : array_like(float, ndim=1), optional(default=None)
        Terminal value function, of length equal to n (the number of
        states). If None, it defaults to the vector of zeros.

    Returns
    -------
    vs : ndarray(float, ndim=2)
        Array of shape (T+1, n) where `vs[t]` contains the optimal
        value function at period `t = 0, ..., T`.

    sigmas : ndarray(int, ndim=2)
        Array of shape (T, n) where `sigmas[t]` contains the optimal
        policy function at period `t = 0, ..., T-1`.

    """
    n = ddp.num_states
    vs = np.empty((T+1, n))
    sigmas = np.empty((T, n), dtype=int)

    if v_term is None:
        v_term = np.zeros(n)
    vs[T, :] = v_term

    for t in range(T, 0, -1):
        ddp.bellman_operator(vs[t, :], Tv=vs[t-1, :], sigma=sigmas[t-1, :])

    return vs, sigmas


=======
>>>>>>> f32e4682
@jit(nopython=True)
def _s_wise_max_argmax(a_indices, a_indptr, vals, out_max, out_argmax):
    n = len(out_max)
    for i in range(n):
        if a_indptr[i] != a_indptr[i+1]:
            m = a_indptr[i]
            for j in range(a_indptr[i]+1, a_indptr[i+1]):
                if vals[j] > vals[m]:
                    m = j
            out_max[i] = vals[m]
            out_argmax[i] = a_indices[m]


@jit(nopython=True)
def _s_wise_max(a_indices, a_indptr, vals, out_max):
    n = len(out_max)
    for i in range(n):
        if a_indptr[i] != a_indptr[i+1]:
            m = a_indptr[i]
            for j in range(a_indptr[i]+1, a_indptr[i+1]):
                if vals[j] > vals[m]:
                    m = j
            out_max[i] = vals[m]


@jit(nopython=True)
def _find_indices(a_indices, a_indptr, sigma, out):
    n = len(sigma)
    for i in range(n):
        for j in range(a_indptr[i], a_indptr[i+1]):
            if sigma[i] == a_indices[j]:
                out[i] = j


@jit(nopython=True)
def _has_sorted_sa_indices(s_indices, a_indices):
    """
    Check whether `s_indices` and `a_indices` are sorted in
    lexicographic order.

    Parameters
    ----------
    s_indices, a_indices : ndarray(ndim=1)

    Returns
    -------
    bool
        Whether `s_indices` and `a_indices` are sorted.

    """
    L = len(s_indices)
    for i in range(L-1):
        if s_indices[i] > s_indices[i+1]:
            return False
        if s_indices[i] == s_indices[i+1]:
            if a_indices[i] >= a_indices[i+1]:
                return False
    return True


@jit(nopython=True)
def _generate_a_indptr(num_states, s_indices, out):
    """
    Generate `a_indptr`; stored in `out`. `s_indices` is assumed to be
    in sorted order.

    Parameters
    ----------
    num_states : scalar(int)

    s_indices : ndarray(int, ndim=1)

    out : ndarray(int, ndim=1)
        Length must be num_states+1.

    """
    idx = 0
    out[0] = 0
    for s in range(num_states-1):
        while(s_indices[idx] == s):
            idx += 1
        out[s+1] = idx
    out[num_states] = len(s_indices)<|MERGE_RESOLUTION|>--- conflicted
+++ resolved
@@ -115,10 +115,6 @@
 from numba import jit
 
 from .core import MarkovChain
-<<<<<<< HEAD
-
-=======
->>>>>>> f32e4682
 
 class DiscreteDP(object):
     r"""
@@ -936,7 +932,6 @@
     T : scalar(int)
         Number of decision periods.
 
-<<<<<<< HEAD
     v_term : array_like(float, ndim=1), optional(default=None)
         Terminal value function, of length equal to n (the number of
         states). If None, it defaults to the vector of zeros.
@@ -966,8 +961,6 @@
     return vs, sigmas
 
 
-=======
->>>>>>> f32e4682
 @jit(nopython=True)
 def _s_wise_max_argmax(a_indices, a_indptr, vals, out_max, out_argmax):
     n = len(out_max)
