"""
tauchen
-------
Discretizes Gaussian linear AR(1) processes via Tauchen's method

"""

from math import erfc, sqrt
from .core import MarkovChain
from .estimate import estimate_mc
from ..gridtools import cartesian, cartesian_nearest_index
from ..lss import simulate_linear_model
from ..matrix_eqn import solve_discrete_lyapunov
from ..util import check_random_state

import warnings
import numpy as np
<<<<<<< HEAD
import scipy as sp
=======
import numbers
>>>>>>> 65ac63da
from numba import njit


def rouwenhorst(n, rho, sigma, mu=0.):
    r"""
    Takes as inputs n, mu, sigma, rho. It will then construct a markov chain
    that estimates an AR(1) process of:
    :math:`y_t = \mu + \rho y_{t-1} + \varepsilon_t`
    where :math:`\varepsilon_t` is i.i.d. normal of mean 0, std dev of sigma

    The Rouwenhorst approximation uses the following recursive defintion
    for approximating a distribution:

    .. math::

        \theta_2 =
        \begin{bmatrix}
        p     &  1 - p \\
        1 - q &  q     \\
        \end{bmatrix}

    .. math::

        \theta_{n+1} =
        p
        \begin{bmatrix}
        \theta_n & 0   \\
        0        & 0   \\
        \end{bmatrix}
        + (1 - p)
        \begin{bmatrix}
        0  & \theta_n  \\
        0  &  0        \\
        \end{bmatrix}
        + q
        \begin{bmatrix}
        0        & 0   \\
        \theta_n & 0   \\
        \end{bmatrix}
        + (1 - q)
        \begin{bmatrix}
        0  &  0        \\
        0  & \theta_n  \\
        \end{bmatrix}

    where :math:`{p = q = \frac{(1 + \rho)}{2}}`

    Parameters
    ----------
    n : int
        The number of points to approximate the distribution

    rho : float
        Persistence parameter in AR(1) process, if you are approximating
        an AR(1) process then this is the autocorrelation across periods.

    sigma : float
        The value of the standard deviation of the :math:`\varepsilon` process

    mu : float, optional(default=0.0)
        The value :math:`\mu` in the process.  Note that the mean of this
        AR(1) process, :math:`y`, is simply :math:`\mu/(1 - \rho)`

    Returns
    -------

    mc : MarkovChain
        An instance of the MarkovChain class that stores the transition
        matrix and state values returned by the discretization method

    Notes
    -----

    UserWarning: The API of `rouwenhorst` was changed from
    `rouwenhorst(n, ybar, sigma, rho)` to
    `rouwenhorst(n, rho, sigma, mu=0.)` in version 0.6.0.

    """

    warnings.warn("The API of rouwenhorst has changed from `rouwenhorst(n, ybar, sigma, rho)`"
                  " to `rouwenhorst(n, rho, sigma, mu=0.)`. To find more details please visit:"
                  " https://github.com/QuantEcon/QuantEcon.py/issues/663.",
                  UserWarning, stacklevel=2)
    # Get the standard deviation of y
    y_sd = sqrt(sigma**2 / (1 - rho**2))

    # Given the moments of our process we can find the right values
    # for p, q, psi because there are analytical solutions as shown in
    # Gianluca Violante's notes on computational methods
    p = (1 + rho) / 2
    q = p
    psi = y_sd * np.sqrt(n - 1)

    # Find the states
    ubar = psi
    lbar = -ubar

    bar = np.linspace(lbar, ubar, n)

    def row_build_mat(n, p, q):
        """
        This method uses the values of p and q to build the transition
        matrix for the rouwenhorst method

        """

        if n == 2:
            theta = np.array([[p, 1 - p], [1 - q, q]])

        elif n > 2:
            p1 = np.zeros((n, n))
            p2 = np.zeros((n, n))
            p3 = np.zeros((n, n))
            p4 = np.zeros((n, n))

            new_mat = row_build_mat(n - 1, p, q)

            p1[:n - 1, :n - 1] = p * new_mat
            p2[:n - 1, 1:] = (1 - p) * new_mat
            p3[1:, :-1] = (1 - q) * new_mat
            p4[1:, 1:] = q * new_mat

            theta = p1 + p2 + p3 + p4
            theta[1:n - 1, :] = theta[1:n - 1, :] / 2

        else:
            raise ValueError("The number of states must be positive " +
                             "and greater than or equal to 2")

        return theta

    theta = row_build_mat(n, p, q)

    bar += mu / (1 - rho)

    return MarkovChain(theta, bar)


def tauchen(n, rho, sigma, mu=0., n_std=3):
    r"""
    Computes a Markov chain associated with a discretized version of
    the linear Gaussian AR(1) process

    .. math::

        y_t = \mu + \rho y_{t-1} + \epsilon_t

    using Tauchen's method. Here :math:`{\epsilon_t}` is an i.i.d. Gaussian process
    with zero mean.

    Parameters
    ----------

    n : scalar(int)
        The number of states to use in the approximation
    rho : scalar(float)
        The autocorrelation coefficient, Persistence parameter in AR(1) process
    sigma : scalar(float)
        The standard deviation of the random process
    mu : scalar(float), optional(default=0.0)
        The value :math:`\mu` in the process.  Note that the mean of this
        AR(1) process, :math:`y`, is simply :math:`\mu/(1 - \rho)`
    n_std : scalar(int), optional(default=3)
        The number of standard deviations to approximate out to

    Returns
    -------

    mc : MarkovChain
        An instance of the MarkovChain class that stores the transition
        matrix and state values returned by the discretization method

    Notes
    -----

    UserWarning: The API of `tauchen` was changed from
    `tauchen(rho, sigma_u, b=0., m=3, n=7)` to
    `tauchen(n, rho, sigma, mu=0., n_std=3)` in version 0.6.0.

    """

    if not isinstance(n, numbers.Integral):
        warnings.warn(
            "The API of tauchen has changed from `tauchen(rho, sigma_u, b=0., m=3, n=7)`"
            " to `tauchen(n, rho, sigma, mu=0., n_std=3)`. To find more details please visit:"
            " https://github.com/QuantEcon/QuantEcon.py/issues/663.",
            UserWarning, stacklevel=2)

    # standard deviation of demeaned y_t
    std_y = np.sqrt(sigma**2 / (1 - rho**2))

    # top of discrete state space for demeaned y_t
    x_max = n_std * std_y

    # bottom of discrete state space for demeaned y_t
    x_min = -x_max

    # discretized state space for demeaned y_t
    x = np.linspace(x_min, x_max, n)

    step = (x_max - x_min) / (n - 1)
    half_step = 0.5 * step
    P = np.empty((n, n))

    # approximate Markov transition matrix for
    # demeaned y_t
    _fill_tauchen(x, P, n, rho, sigma, half_step)

    # shifts the state values by the long run mean of y_t
    mu = mu / (1 - rho)

    mc = MarkovChain(P, state_values=x+mu)

    return mc


@njit
def std_norm_cdf(x):
    return 0.5 * erfc(-x / sqrt(2))


@njit
def _fill_tauchen(x, P, n, rho, sigma, half_step):
    for i in range(n):
        P[i, 0] = std_norm_cdf((x[0] - rho * x[i] + half_step) / sigma)
        P[i, n - 1] = 1 - \
            std_norm_cdf((x[n - 1] - rho * x[i] - half_step) / sigma)
        for j in range(1, n - 1):
            z = x[j] - rho * x[i]
            P[i, j] = (std_norm_cdf((z + half_step) / sigma) -
                       std_norm_cdf((z - half_step) / sigma))


def discrete_var(A,
                 C,
                 grid_sizes=None,
                 std_devs=np.sqrt(10),
                 sim_length=1_000_000,
                 rv=None,
                 order='C',
                 random_state=None):
    r"""
    This code discretizes a VAR(1) process of the form:

    .. math::

        x_t = A x_{t-1} + u_t

    where :math:`{u_t}` is zero-mean Gaussian with variance-covariance
    matrix Omega.

    By default, the code removes the states that are never visited under the
    simulation that computes the transition probabilities.

    For a mathematical derivation check *Finite-State Approximation Of
    VAR Processes:  A Simulation Approach* by Stephanie Schmitt-Grohé and
    Martín Uribe, July 11, 2010.

    This code was adapted from Schmitt-Grohé and Uribe's original MATLAB code.

    Parameters
    ----------
    A : array_like(float)
        An m x m matrix containing the process' autocorrelation parameters
    Omega : array_like(float)
        An m x m variance-covariance matrix
    grid_sizes : array_like(int) or None
        An m-vector containing the number of grid points in the discretization
        of each dimension of x_t. If grid_sizes is None, then grid_sizes is
        set to (10, ..., 10).
    std_devs : float
        The number of standard deviations the grid should stretch in each
        dimension, where standard deviations are measured under the stationary
        distribution.
    sim_length : int
        The the length of the simulated time series (default,  1_000_000).
    burn_in : int
        The number of burn-in draws from the simulated series (default,
        100_000).

    Returns
    -------

    mc : MarkovChain
        An instance of the MarkovChain class that stores the transition
        matrix and state values returned by the discretization method.
        The MarkovChain instance contains:
        P : A square matrix containing the transition probability
            matrix of the discretized state.
        S : An array where element (i,j) of S is the discretized
            value of the j-th element of x_t in state i. Reducing S to its
            unique values yields the grid values. The cartesian product
            state grid uses a row major ordering.


    Notes
    -----
        The code presently assumes normal shocks but normality is not required
        for the algorithm to work. The draws from the multivariate standard
        normal generator can be replaced by any other random number generator
        with mean 0 and unit standard deviation.


    Example
    -------

        This example discretizes the stochastic process used to calibrate
        the economic model included in ``Downward Nominal Wage Rigidity,
        Currency Pegs, and Involuntary Unemployment'' by Stephanie
        Schmitt-Grohé and Martín Uribe, Journal of Political Economy 124,
        October 2016, 1466-1514.

            A     = np.array([[0.7901, -1.3570],
                              [-0.0104, 0.8638]])
            Omega = np.array([[0.0012346, -0.0000776],
                              [-0.0000776, 0.0000401]])
            grid_sizes = np.array([21, 11])
            mc = discrete_var(A, Omega, grid_sizes,
                              sim_length=1_000_000, burn_in = 100_000)
    """
    A = np.asarray(A)
    C = np.asarray(C)
    m, r = C.shape

    # Run simulation to compute transition probabilities
    random_state = check_random_state(random_state)

    if rv is None:
        u = random_state.standard_normal(size=(sim_length-1, r))
    else:
        u = rv.rvs(size=sim_length-1, random_state=random_state)

    v = C @ u.T
    x0 = np.zeros(m)
    X = simulate_linear_model(A, x0, v, ts_length=sim_length)

    # Compute stationary variance-covariance matrix of AR process and use
    # it to obtain grid bounds.
    Sigma = solve_discrete_lyapunov(A, C @ C.T)
    sigma_vector = np.sqrt(np.diagonal(Sigma))    # Stationary std dev
    upper_bounds = std_devs * sigma_vector

    # Build the individual grids along each dimension
    if grid_sizes is None:
        # Set the size of every grid to default_grid_size
        default_grid_size = 10
        grid_sizes = np.full(m, default_grid_size)

    V = [np.linspace(-upper_bounds[i], upper_bounds[i], grid_sizes[i])
         for i in range(m)]

    # Estimate the Markov chain
    X_indices = cartesian_nearest_index(X.T, V, order=order)
    mc = estimate_mc(X_indices)

    # Assign the visited states in the cartesian product as the state values
    prod = cartesian(V, order=order)
    mc.state_values = prod[mc.state_values]

    return mc<|MERGE_RESOLUTION|>--- conflicted
+++ resolved
@@ -15,11 +15,7 @@
 
 import warnings
 import numpy as np
-<<<<<<< HEAD
-import scipy as sp
-=======
 import numbers
->>>>>>> 65ac63da
 from numba import njit
 
 
