--- conflicted
+++ resolved
@@ -30,17 +30,10 @@
     - name: Install dependencies
       run: |
         python -m pip install --upgrade pip
-<<<<<<< HEAD
         pip install flit~=3.6
-        pip install -U nose coverage numpy scipy pandas numba sympy ipython statsmodels flake8
-        pip install -e . 
-    - name: Run Tests
-=======
-        pip install -U numpy scipy pandas numba sympy ipython flake8 pytest coverage
-        python setup.py install
+        pip install -e .[testing]
 
     - name: flake8 Tests
->>>>>>> 538bf7c7
       run: |
         flake8 --select F401, F405,E231 quantecon
 
@@ -54,4 +47,27 @@
       if: runner.os == 'Linux'
       with:
         github-token: ${{ secrets.GITHUB_TOKEN }}
-        path-to-lcov: coverage.lcov+        path-to-lcov: coverage.lcov
+
+  publish:
+
+    name: Publish to PyPi
+    needs: [tests]
+    if: github.event_name == 'push' && startsWith(github.event.ref, 'refs/tags')
+    runs-on: ubuntu-latest
+    steps:
+      - name: Checkout source
+        uses: actions/checkout@v3
+      - name: Set up Python 3.8
+        uses: actions/setup-python@v3
+        with:
+          python-version: 3.8
+      - name: Install flit
+        run: |
+          pip install flit~=3.6
+      - name: Build and publish
+        run: |
+          flit publish
+        env:
+          FLIT_USERNAME: __token__
+          FLIT_PASSWORD: ${{ secrets.PYPI_TOKEN }}